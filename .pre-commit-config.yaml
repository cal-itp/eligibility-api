--- conflicted
+++ resolved
@@ -16,7 +16,6 @@
         args: ["--unsafe"]
       - id: check-added-large-files
 
-<<<<<<< HEAD
   - repo: https://github.com/psf/black
     rev: 20.8b1
     hooks:
@@ -37,9 +36,8 @@
       - id: bandit
         args: ["-ll"]
         files: .py$
-=======
+
   - repo: https://github.com/igorshubovych/markdownlint-cli
     rev: v0.27.1
     hooks:
-      - id: markdownlint
->>>>>>> 841e92d5
+      - id: markdownlint